// ignore_for_file: depend_on_referenced_packages

import 'dart:async';
import 'dart:io';

import 'package:file_picker/file_picker.dart';
import 'package:flutter/foundation.dart' hide Category;
import 'package:flutter/material.dart';
import 'package:flutter/services.dart';
<<<<<<< HEAD
import 'package:pro_image_editor/modules/crop_rotate_editor/utils/crop_aspect_ratios.dart';
=======
import 'package:google_fonts/google_fonts.dart';
>>>>>>> c69679a2
import 'package:pro_image_editor/pro_image_editor.dart';
import 'package:pro_image_editor/widgets/loading_dialog.dart';
import 'package:emoji_picker_flutter/emoji_picker_flutter.dart';

void main() {
  runApp(const MyApp());
}

class MyApp extends StatelessWidget {
  const MyApp({super.key});

  // This widget is the root of your application.
  @override
  Widget build(BuildContext context) {
    return MaterialApp(
      title: 'Pro-Image-Editor',
      theme: ThemeData(
        colorScheme: ColorScheme.fromSeed(seedColor: Colors.blue.shade800),
        useMaterial3: true,
      ),
      home: const MyHomePage(),
    );
  }
}

class MyHomePage extends StatefulWidget {
  const MyHomePage({super.key});

  @override
  State<MyHomePage> createState() => _MyHomePageState();
}

class _MyHomePageState extends State<MyHomePage> {
  final _editor = GlobalKey<ProImageEditorState>();

  Future<Uint8List> loadImageBytes() async {
    final ByteData data = await rootBundle.load('assets/demo.png');
    return data.buffer.asUint8List();
  }

  @override
  Widget build(BuildContext context) {
    return Scaffold(
      appBar: AppBar(
        title: const Text('Pro-Image-Editor'),
      ),
      body: Center(
        child: SingleChildScrollView(
          child: Column(
            crossAxisAlignment: CrossAxisAlignment.center,
            mainAxisAlignment: MainAxisAlignment.center,
            children: [
              OutlinedButton.icon(
                onPressed: () {
                  Navigator.of(context).push(
                    MaterialPageRoute(
                      builder: (context) => ProImageEditor.asset(
                        'assets/demo.png',
                        onImageEditingComplete: (bytes) async {
                          Navigator.pop(context);
                        },
                      ),
                    ),
                  );
                },
                icon: const Icon(Icons.folder_outlined),
                label: const Text('Editor from Asset'),
              ),
              const SizedBox(height: 30),
              if (!kIsWeb) ...[
                OutlinedButton.icon(
                  onPressed: () async {
                    FilePickerResult? result = await FilePicker.platform.pickFiles(
                      type: FileType.image,
                    );

                    if (result != null && mounted) {
                      File file = File(result.files.single.path!);
                      Navigator.of(context).push(
                        MaterialPageRoute(
                          builder: (context) => ProImageEditor.file(
                            file,
                            onImageEditingComplete: (Uint8List bytes) async {
                              Navigator.pop(context);
                            },
                          ),
                        ),
                      );
                    }
                  },
                  icon: const Icon(Icons.sd_card_outlined),
                  label: const Text('Editor from File'),
                ),
                const SizedBox(height: 30),
              ],
              OutlinedButton.icon(
                onPressed: () async {
                  LoadingDialog loading = LoadingDialog()
                    ..show(
                      context,
                      theme: Theme.of(context),
                      imageEditorTheme: const ImageEditorTheme(
                        loadingDialogTextColor: Colors.black,
                      ),
                      designMode: ImageEditorDesignModeE.material,
                      i18n: const I18n(),
                    );
                  var url = 'https://picsum.photos/2000';
                  var bytes = await fetchImageAsUint8List(url);
                  if (mounted) await loading.hide(context);
                  if (mounted) {
                    Navigator.of(context).push(
                      MaterialPageRoute(
                        builder: (context) => ProImageEditor.memory(
                          bytes,
                          key: _editor,
                          onImageEditingComplete: (bytes) async {
                            Navigator.pop(context);
                          },
                          configs: ProImageEditorConfigs(
                            activePreferredOrientations: [
                              DeviceOrientation.portraitUp,
                              DeviceOrientation.portraitDown,
                              DeviceOrientation.landscapeLeft,
                              DeviceOrientation.landscapeRight,
                            ],
                            i18n: const I18n(
                              various: I18nVarious(
                                loadingDialogMsg: 'Please wait...',
                                closeEditorWarningTitle: 'Close Image Editor?',
                                closeEditorWarningMessage: 'Are you sure you want to close the Image Editor? Your changes will not be saved.',
                                closeEditorWarningConfirmBtn: 'OK',
                                closeEditorWarningCancelBtn: 'Cancel',
                              ),
                              paintEditor: I18nPaintingEditor(
                                bottomNavigationBarText: 'Paint',
                                freestyle: 'Freestyle',
                                arrow: 'Arrow',
                                line: 'Line',
                                rectangle: 'Rectangle',
                                circle: 'Circle',
                                dashLine: 'Dash line',
                                lineWidth: 'Line width',
                                toggleFill: 'Toggle fill',
                                undo: 'Undo',
                                redo: 'Redo',
                                done: 'Done',
                                back: 'Back',
                                smallScreenMoreTooltip: 'More',
                              ),
                              textEditor: I18nTextEditor(
                                inputHintText: 'Enter text',
                                bottomNavigationBarText: 'Text',
                                back: 'Back',
                                done: 'Done',
                                textAlign: 'Align text',
                                backgroundMode: 'Background mode',
                                smallScreenMoreTooltip: 'More',
                              ),
                              cropRotateEditor: I18nCropRotateEditor(
                                bottomNavigationBarText: 'Crop/ Rotate',
                                rotate: 'Rotate',
                                ratio: 'Ratio',
                                back: 'Back',
                                done: 'Done',
                                aspectRatioFree: 'Free',
                                aspectRatioOriginal: 'Original',
                                prepareImageDialogMsg: 'Please wait',
                                applyChangesDialogMsg: 'Please wait',
                                smallScreenMoreTooltip: 'More',
                              ),
                              filterEditor: I18nFilterEditor(
                                applyFilterDialogMsg: 'Filter is being applied.',
                                bottomNavigationBarText: 'Filter',
                                back: 'Back',
                                done: 'Done',
                                filters: I18nFilters(
                                  none: 'No Filter',
                                  addictiveBlue: 'AddictiveBlue',
                                  addictiveRed: 'AddictiveRed',
                                  aden: 'Aden',
                                  amaro: 'Amaro',
                                  ashby: 'Ashby',
                                  brannan: 'Brannan',
                                  brooklyn: 'Brooklyn',
                                  charmes: 'Charmes',
                                  clarendon: 'Clarendon',
                                  crema: 'Crema',
                                  dogpatch: 'Dogpatch',
                                  earlybird: 'Earlybird',
                                  f1977: '1977',
                                  gingham: 'Gingham',
                                  ginza: 'Ginza',
                                  hefe: 'Hefe',
                                  helena: 'Helena',
                                  hudson: 'Hudson',
                                  inkwell: 'Inkwell',
                                  juno: 'Juno',
                                  kelvin: 'Kelvin',
                                  lark: 'Lark',
                                  loFi: 'Lo-Fi',
                                  ludwig: 'Ludwig',
                                  maven: 'Maven',
                                  mayfair: 'Mayfair',
                                  moon: 'Moon',
                                  nashville: 'Nashville',
                                  perpetua: 'Perpetua',
                                  reyes: 'Reyes',
                                  rise: 'Rise',
                                  sierra: 'Sierra',
                                  skyline: 'Skyline',
                                  slumber: 'Slumber',
                                  stinson: 'Stinson',
                                  sutro: 'Sutro',
                                  toaster: 'Toaster',
                                  valencia: 'Valencia',
                                  vesper: 'Vesper',
                                  walden: 'Walden',
                                  willow: 'Willow',
                                  xProII: 'Pro II',
                                ),
                              ),
                              emojiEditor: I18nEmojiEditor(
                                bottomNavigationBarText: 'Emoji',
                              ),
                              stickerEditor: I18nStickerEditor(
                                bottomNavigationBarText: 'I18nStickerEditor',
                              ),
                              cancel: 'Cancel',
                              undo: 'Undo',
                              redo: 'Redo',
                              done: 'Done',
                              remove: 'Remove',
                              doneLoadingMsg: 'Changes are being applied',
                            ),
                            helperLines: const HelperLines(
                              showVerticalLine: true,
                              showHorizontalLine: true,
                              showRotateLine: true,
                              hitVibration: true,
                            ),
                            customWidgets: const ImageEditorCustomWidgets(),
                            imageEditorTheme: const ImageEditorTheme(
                              layerHoverCursor: SystemMouseCursors.move,
                              helperLine: HelperLineTheme(
                                horizontalColor: Color(0xFF1565C0),
                                verticalColor: Color(0xFF1565C0),
                                rotateColor: Color(0xFFE91E63),
                              ),
                              paintingEditor: PaintingEditorTheme(
                                appBarBackgroundColor: Color(0xFF000000),
                                lineWidthBottomSheetColor: Color(0xFF252728),
                                appBarForegroundColor: Color(0xFFE1E1E1),
                                background: Color.fromARGB(255, 22, 22, 22),
                                bottomBarColor: Color(0xFF000000),
                                bottomBarActiveItemColor: Color(0xFF004C9E),
                                bottomBarInactiveItemColor: Color(0xFFEEEEEE),
                              ),
                              textEditor: TextEditorTheme(
                                appBarBackgroundColor: Color(0xFF000000),
                                appBarForegroundColor: Color(0xFFE1E1E1),
                                background: Color.fromARGB(155, 0, 0, 0),
                                inputHintColor: Color(0xFFBDBDBD),
                                inputCursorColor: Color(0xFF004C9E),
                              ),
                              cropRotateEditor: CropRotateEditorTheme(
                                appBarBackgroundColor: Color(0xFF000000),
                                appBarForegroundColor: Color(0xFFE1E1E1),
                                background: Color.fromARGB(255, 22, 22, 22),
                                cropCornerColor: Color(0xFF004C9E),
                              ),
                              filterEditor: FilterEditorTheme(
                                appBarBackgroundColor: Color(0xFF000000),
                                appBarForegroundColor: Color(0xFFE1E1E1),
                                previewTextColor: Color(0xFFE1E1E1),
                                background: Color.fromARGB(255, 22, 22, 22),
                              ),
                              emojiEditor: EmojiEditorTheme(),
                              stickerEditor: StickerEditorTheme(),
                              background: Color.fromARGB(255, 22, 22, 22),
                              loadingDialogTextColor: Color(0xFFE1E1E1),
                              uiOverlayStyle: SystemUiOverlayStyle(
                                statusBarColor: Color(0x42000000),
                                statusBarIconBrightness: Brightness.light,
                                systemNavigationBarIconBrightness: Brightness.light,
                                statusBarBrightness: Brightness.dark,
                                systemNavigationBarColor: Color(0xFF000000),
                              ),
                            ),
                            icons: const ImageEditorIcons(
                              paintingEditor: IconsPaintingEditor(
                                bottomNavBar: Icons.edit_rounded,
                                lineWeight: Icons.line_weight_rounded,
                                freeStyle: Icons.edit,
                                arrow: Icons.arrow_right_alt_outlined,
                                line: Icons.horizontal_rule,
                                fill: Icons.format_color_fill,
                                noFill: Icons.format_color_reset,
                                rectangle: Icons.crop_free,
                                circle: Icons.lens_outlined,
                                dashLine: Icons.power_input,
                              ),
                              textEditor: IconsTextEditor(
                                bottomNavBar: Icons.text_fields,
                                alignLeft: Icons.align_horizontal_left_rounded,
                                alignCenter: Icons.align_horizontal_center_rounded,
                                alignRight: Icons.align_horizontal_right_rounded,
                                backgroundMode: Icons.layers_rounded,
                              ),
                              cropRotateEditor: IconsCropRotateEditor(
                                bottomNavBar: Icons.crop_rotate_rounded,
                                rotate: Icons.rotate_90_degrees_ccw_outlined,
                                aspectRatio: Icons.crop,
                              ),
                              filterEditor: IconsFilterEditor(
                                bottomNavBar: Icons.filter,
                              ),
                              emojiEditor: IconsEmojiEditor(
                                bottomNavBar: Icons.sentiment_satisfied_alt_rounded,
                              ),
                              stickerEditor: IconsStickerEditor(
                                bottomNavBar: Icons.layers_outlined,
                              ),
                              closeEditor: Icons.clear,
                              doneIcon: Icons.done,
                              applyChanges: Icons.done,
                              backButton: Icons.arrow_back,
                              undoAction: Icons.undo,
                              redoAction: Icons.redo,
                              removeElementZone: Icons.delete_outline_rounded,
                            ),
                            paintEditorConfigs: const PaintEditorConfigs(
                              enabled: true,
                              hasOptionFreeStyle: true,
                              hasOptionArrow: true,
                              hasOptionLine: true,
                              hasOptionRect: true,
                              hasOptionCircle: true,
                              hasOptionDashLine: true,
                              canToggleFill: true,
                              canChangeLineWidth: true,
                              initialFill: false,
                              showColorPicker: true,
                              freeStyleHighPerformanceScaling: true,
                              initialStrokeWidth: 10.0,
                              initialColor: Color(0xffff0000),
                              initialPaintMode: PaintModeE.freeStyle,
                            ),
                            textEditorConfigs: const TextEditorConfigs(
                              enabled: true,
                              canToggleTextAlign: true,
                              canToggleBackgroundMode: true,
                              initFontSize: 24.0,
                              initialTextAlign: TextAlign.center,
                              initialBackgroundColorMode: LayerBackgroundColorModeE.backgroundAndColor,
                            ),
                            cropRotateEditorConfigs: const CropRotateEditorConfigs(
                              enabled: true,
                              canRotate: true,
                              canChangeAspectRatio: true,
                              initAspectRatio: CropAspectRatios.custom,
                            ),
                            filterEditorConfigs: FilterEditorConfigs(
                              enabled: true,
                              filterList: presetFiltersList,
                            ),
                            emojiEditorConfigs: const EmojiEditorConfigs(
                              enabled: true,
                              initScale: 5.0,
<<<<<<< HEAD
                              recentTabBehavior: RecentTabBehavior.RECENT,
                              enableSkinTones: true,
                              recentsLimit: 28,
                              textStyle: TextStyle(fontFamilyFallback: ['Apple Color Emoji']),
=======
                              textStyle: TextStyle(
                                  fontFamilyFallback: ['Apple Color Emoji']),
>>>>>>> c69679a2
                              checkPlatformCompatibility: true,
                              /*  emojiSet: [
                                CategoryEmoji(
                                  Category.ANIMALS,
                                  [
                                    Emoji(
                                      'emoji',
                                      'name',
                                      hasSkinTone: false,
                                    ),
                                  ],
                                )
                              ], */
                            ),
                            designMode: ImageEditorDesignModeE.material,
                            heroTag: 'hero',
                            theme: ThemeData(
                              useMaterial3: true,
                              colorScheme: ColorScheme.fromSeed(
                                seedColor: Colors.blue.shade800,
                                brightness: Brightness.dark,
                              ),
                            ),
                          ),
                        ),
                      ),
                    );
                  }
                },
                icon: const Icon(Icons.memory_outlined),
                label: const Text('Editor from memory'),
              ),
              const SizedBox(height: 30),
              OutlinedButton.icon(
                onPressed: () {
                  Navigator.push(
                    context,
                    MaterialPageRoute(
                      builder: (context) => ProImageEditor.network(
                        'https://picsum.photos/id/237/2000',
                        onImageEditingComplete: (byte) async {
                          Navigator.pop(context);
                        },
                      ),
                    ),
                  );
                },
                icon: const Icon(Icons.public_outlined),
                label: const Text('Editor from network'),
              ),
              const SizedBox(height: 30),
              OutlinedButton.icon(
                onPressed: () {
                  Navigator.of(context).push(
                    MaterialPageRoute(
                      builder: (context) => ProImageEditor.network(
                        'https://picsum.photos/id/176/2000',
                        onImageEditingComplete: (bytes) async {
                          Navigator.pop(context);
                        },
                        configs: ProImageEditorConfigs(
                          stickerEditorConfigs: StickerEditorConfigs(
                            enabled: true,
                            buildStickers: (setLayer) {
                              return ClipRRect(
                                borderRadius: const BorderRadius.vertical(
                                    top: Radius.circular(20)),
                                child: Container(
                                  color:
                                      const Color.fromARGB(255, 224, 239, 251),
                                  child: GridView.builder(
                                    padding: const EdgeInsets.all(16),
                                    gridDelegate:
                                        const SliverGridDelegateWithMaxCrossAxisExtent(
                                      maxCrossAxisExtent: 150,
                                      mainAxisSpacing: 10,
                                      crossAxisSpacing: 10,
                                    ),
                                    itemCount: 21,
                                    shrinkWrap: true,
                                    itemBuilder: (context, index) {
                                      Widget widget = ClipRRect(
                                        borderRadius: BorderRadius.circular(7),
                                        child: Image.network(
                                          'https://picsum.photos/id/${(index + 3) * 3}/2000',
                                          width: 120,
                                          height: 120,
                                          fit: BoxFit.cover,
                                          loadingBuilder: (context, child,
                                              loadingProgress) {
                                            return AnimatedSwitcher(
                                              layoutBuilder: (currentChild,
                                                  previousChildren) {
                                                return SizedBox(
                                                  width: 120,
                                                  height: 120,
                                                  child: Stack(
                                                    fit: StackFit.expand,
                                                    alignment: Alignment.center,
                                                    children: <Widget>[
                                                      ...previousChildren,
                                                      if (currentChild != null)
                                                        currentChild,
                                                    ],
                                                  ),
                                                );
                                              },
                                              duration: const Duration(
                                                  milliseconds: 200),
                                              child: loadingProgress == null
                                                  ? child
                                                  : Center(
                                                      child:
                                                          CircularProgressIndicator(
                                                        value: loadingProgress
                                                                    .expectedTotalBytes !=
                                                                null
                                                            ? loadingProgress
                                                                    .cumulativeBytesLoaded /
                                                                loadingProgress
                                                                    .expectedTotalBytes!
                                                            : null,
                                                      ),
                                                    ),
                                            );
                                          },
                                        ),
                                      );
                                      return GestureDetector(
                                        onTap: () => setLayer(widget),
                                        child: MouseRegion(
                                          cursor: SystemMouseCursors.click,
                                          child: widget,
                                        ),
                                      );
                                    },
                                  ),
                                ),
                              );
                            },
                          ),
                        ),
                      ),
                    ),
                  );
                },
                icon: const Icon(Icons.layers_outlined),
                label: const Text('Editor with Stickers'),
              ),
              const SizedBox(height: 30),
              OutlinedButton.icon(
                onPressed: () {
                  Navigator.of(context).push(
                    MaterialPageRoute(
                      builder: (context) => ProImageEditor.asset(
                        'assets/demo.png',
                        onImageEditingComplete: (bytes) async {
                          Navigator.pop(context);
                        },
                        configs: ProImageEditorConfigs(
                          emojiEditorConfigs: EmojiEditorConfigs(
                            checkPlatformCompatibility: false,
                            textStyle: DefaultEmojiTextStyle.copyWith(
                              fontFamily:
                                  GoogleFonts.notoColorEmoji().fontFamily,
                            ),
                          ),
                        ),
                      ),
                    ),
                  );
                },
                icon: const Icon(Icons.emoji_emotions_outlined),
                label: const Text('Google-Font Emojis'),
              ),
            ],
          ),
        ),
      ),
    );
  }
}<|MERGE_RESOLUTION|>--- conflicted
+++ resolved
@@ -7,11 +7,8 @@
 import 'package:flutter/foundation.dart' hide Category;
 import 'package:flutter/material.dart';
 import 'package:flutter/services.dart';
-<<<<<<< HEAD
+import 'package:google_fonts/google_fonts.dart';
 import 'package:pro_image_editor/modules/crop_rotate_editor/utils/crop_aspect_ratios.dart';
-=======
-import 'package:google_fonts/google_fonts.dart';
->>>>>>> c69679a2
 import 'package:pro_image_editor/pro_image_editor.dart';
 import 'package:pro_image_editor/widgets/loading_dialog.dart';
 import 'package:emoji_picker_flutter/emoji_picker_flutter.dart';
@@ -381,15 +378,7 @@
                             emojiEditorConfigs: const EmojiEditorConfigs(
                               enabled: true,
                               initScale: 5.0,
-<<<<<<< HEAD
-                              recentTabBehavior: RecentTabBehavior.RECENT,
-                              enableSkinTones: true,
-                              recentsLimit: 28,
                               textStyle: TextStyle(fontFamilyFallback: ['Apple Color Emoji']),
-=======
-                              textStyle: TextStyle(
-                                  fontFamilyFallback: ['Apple Color Emoji']),
->>>>>>> c69679a2
                               checkPlatformCompatibility: true,
                               /*  emojiSet: [
                                 CategoryEmoji(
@@ -455,15 +444,12 @@
                             enabled: true,
                             buildStickers: (setLayer) {
                               return ClipRRect(
-                                borderRadius: const BorderRadius.vertical(
-                                    top: Radius.circular(20)),
+                                borderRadius: const BorderRadius.vertical(top: Radius.circular(20)),
                                 child: Container(
-                                  color:
-                                      const Color.fromARGB(255, 224, 239, 251),
+                                  color: const Color.fromARGB(255, 224, 239, 251),
                                   child: GridView.builder(
                                     padding: const EdgeInsets.all(16),
-                                    gridDelegate:
-                                        const SliverGridDelegateWithMaxCrossAxisExtent(
+                                    gridDelegate: const SliverGridDelegateWithMaxCrossAxisExtent(
                                       maxCrossAxisExtent: 150,
                                       mainAxisSpacing: 10,
                                       crossAxisSpacing: 10,
@@ -478,11 +464,9 @@
                                           width: 120,
                                           height: 120,
                                           fit: BoxFit.cover,
-                                          loadingBuilder: (context, child,
-                                              loadingProgress) {
+                                          loadingBuilder: (context, child, loadingProgress) {
                                             return AnimatedSwitcher(
-                                              layoutBuilder: (currentChild,
-                                                  previousChildren) {
+                                              layoutBuilder: (currentChild, previousChildren) {
                                                 return SizedBox(
                                                   width: 120,
                                                   height: 120,
@@ -491,26 +475,18 @@
                                                     alignment: Alignment.center,
                                                     children: <Widget>[
                                                       ...previousChildren,
-                                                      if (currentChild != null)
-                                                        currentChild,
+                                                      if (currentChild != null) currentChild,
                                                     ],
                                                   ),
                                                 );
                                               },
-                                              duration: const Duration(
-                                                  milliseconds: 200),
+                                              duration: const Duration(milliseconds: 200),
                                               child: loadingProgress == null
                                                   ? child
                                                   : Center(
-                                                      child:
-                                                          CircularProgressIndicator(
-                                                        value: loadingProgress
-                                                                    .expectedTotalBytes !=
-                                                                null
-                                                            ? loadingProgress
-                                                                    .cumulativeBytesLoaded /
-                                                                loadingProgress
-                                                                    .expectedTotalBytes!
+                                                      child: CircularProgressIndicator(
+                                                        value: loadingProgress.expectedTotalBytes != null
+                                                            ? loadingProgress.cumulativeBytesLoaded / loadingProgress.expectedTotalBytes!
                                                             : null,
                                                       ),
                                                     ),
@@ -553,8 +529,7 @@
                           emojiEditorConfigs: EmojiEditorConfigs(
                             checkPlatformCompatibility: false,
                             textStyle: DefaultEmojiTextStyle.copyWith(
-                              fontFamily:
-                                  GoogleFonts.notoColorEmoji().fontFamily,
+                              fontFamily: GoogleFonts.notoColorEmoji().fontFamily,
                             ),
                           ),
                         ),
