import 'dart:io';
import 'dart:math';

import 'package:flutter/foundation.dart';
import 'package:flutter/material.dart';
import 'package:flutter/services.dart';
import 'package:pro_image_editor/designs/whatsapp/whatsapp_painting_appbar.dart';
import 'package:pro_image_editor/designs/whatsapp/whatsapp_painting_bottombar.dart';
import 'package:pro_image_editor/models/init_configs/paint_canvas_init_configs.dart';
import 'package:pro_image_editor/models/theme/theme.dart';
import 'package:pro_image_editor/widgets/layer_stack.dart';

import '../../models/crop_rotate_editor/transform_factors.dart';
import '../../models/editor_configs/paint_editor_configs.dart';
import '../../models/editor_image.dart';
import '../../models/paint_editor/paint_bottom_bar_item.dart';
import '../../models/init_configs/paint_editor_init_configs.dart';
import '../../utils/design_mode.dart';
<<<<<<< HEAD
import '../../utils/helper/editor_mixin.dart';
=======
import '../../mixins/converted_configs.dart';
import '../../mixins/standalone_editor.dart';
>>>>>>> 0ccac734
import '../../utils/theme_functions.dart';
import '../../widgets/color_picker/bar_color_picker.dart';
import '../../widgets/color_picker/color_picker_configs.dart';
import '../../widgets/flat_icon_text_button.dart';
import '../../widgets/platform_popup_menu.dart';
import '../../widgets/pro_image_editor_desktop_mode.dart';
import '../../widgets/transformed_content_generator.dart';
import '../filter_editor/widgets/image_with_multiple_filters.dart';
import 'painting_canvas.dart';
import 'utils/paint_editor_enum.dart';

<<<<<<< HEAD
/// A StatefulWidget that represents an image editor with painting capabilities.
class PaintingEditor extends StatefulWidget with ImageEditorMixin {
  @override
  final ProImageEditorConfigs configs;

  /// The theme configuration for the editor.
  final ThemeData theme;

  /// A Uint8List representing the image data in memory.
  final Uint8List? byteArray;

  /// The asset path of the image.
  final String? assetPath;

  /// The network URL of the image.
  final String? networkUrl;

  /// A File representing the image file.
  final File? file;

  /// The transform configurations how the image should be initialized.
  final TransformConfigs? transformConfigs;

  /// A list of Layer objects representing image layers.
  final List<Layer>? layers;

  /// The size of the image.
  final Size imageSize;

  /// Additional padding for the editor.
  final EdgeInsets? paddingHelper;

  /// A callback function that can be used to update the UI from custom widgets.
  final Function? onUpdateUI;

  /// A list of applied filters to the editor.
  final List<FilterStateHistory> filters;

  /// The blur state to the editor.
  final BlurStateHistory blur;
=======
/// The `PaintingEditor` widget allows users to editing images with painting tools.
///
/// You can create a `PaintingEditor` using one of the factory methods provided:
/// - `PaintingEditor.file`: Loads an image from a file.
/// - `PaintingEditor.asset`: Loads an image from an asset.
/// - `PaintingEditor.network`: Loads an image from a network URL.
/// - `PaintingEditor.memory`: Loads an image from memory as a `Uint8List`.
/// - `PaintingEditor.autoSource`: Automatically selects the source based on provided parameters.
class PaintingEditor extends StatefulWidget
    with StandaloneEditor<PaintEditorInitConfigs> {
  @override
  final PaintEditorInitConfigs initConfigs;
  @override
  final EditorImage editorImage;
>>>>>>> 0ccac734

  /// Constructs a `PaintingEditor` widget.
  ///
  /// The [key] parameter is used to provide a key for the widget.
  /// The [editorImage] parameter specifies the image to be edited.
  /// The [initConfigs] parameter specifies the initialization configurations for the editor.
  const PaintingEditor._({
    super.key,
<<<<<<< HEAD
    this.byteArray,
    this.assetPath,
    this.networkUrl,
    this.file,
    required this.theme,
    this.configs = const ProImageEditorConfigs(),
    this.transformConfigs,
    required this.imageSize,
    this.layers,
    this.onUpdateUI,
    this.paddingHelper,
    required this.filters,
    required this.blur,
  }) : assert(
          byteArray != null ||
              file != null ||
              networkUrl != null ||
              assetPath != null,
          'At least one of bytes, file, networkUrl, or assetPath must not be null.',
        );

  ///Constructor for loading image from memory.
  factory PaintingEditor.memory(
    Uint8List byteArray, {
    Key? key,
    required ThemeData theme,
    ProImageEditorConfigs configs = const ProImageEditorConfigs(),
    TransformConfigs? transformConfigs,
    required Size imageSize,
    List<Layer>? layers,
    EdgeInsets? paddingHelper,
    Function? onUpdateUI,
    List<FilterStateHistory>? filters,
    BlurStateHistory? blur,
  }) {
    return PaintingEditor._(
      key: key,
      byteArray: byteArray,
      onUpdateUI: onUpdateUI,
      theme: theme,
      imageSize: imageSize,
      layers: layers,
      paddingHelper: paddingHelper,
      configs: configs,
      transformConfigs: transformConfigs,
      filters: filters ?? [],
      blur: blur ?? BlurStateHistory(),
=======
    required this.editorImage,
    required this.initConfigs,
  });

  /// Constructs a `PaintingEditor` widget with image data loaded from memory.
  factory PaintingEditor.memory(
    Uint8List byteArray, {
    Key? key,
    required PaintEditorInitConfigs initConfigs,
  }) {
    return PaintingEditor._(
      key: key,
      editorImage: EditorImage(byteArray: byteArray),
      initConfigs: initConfigs,
>>>>>>> 0ccac734
    );
  }

  /// Constructs a `PaintingEditor` widget with an image loaded from a file.
  factory PaintingEditor.file(
    File file, {
    Key? key,
<<<<<<< HEAD
    required ThemeData theme,
    ProImageEditorConfigs configs = const ProImageEditorConfigs(),
    TransformConfigs? transformConfigs,
    required Size imageSize,
    List<Layer>? layers,
    EdgeInsets? paddingHelper,
    Function? onUpdateUI,
    List<FilterStateHistory>? filters,
    BlurStateHistory? blur,
  }) {
    return PaintingEditor._(
      key: key,
      file: file,
      theme: theme,
      imageSize: imageSize,
      layers: layers,
      paddingHelper: paddingHelper,
      configs: configs,
      transformConfigs: transformConfigs,
      onUpdateUI: onUpdateUI,
      filters: filters ?? [],
      blur: blur ?? BlurStateHistory(),
=======
    required PaintEditorInitConfigs initConfigs,
  }) {
    return PaintingEditor._(
      key: key,
      editorImage: EditorImage(file: file),
      initConfigs: initConfigs,
>>>>>>> 0ccac734
    );
  }

  /// Constructs a `PaintingEditor` widget with an image loaded from an asset.
  factory PaintingEditor.asset(
    String assetPath, {
    Key? key,
<<<<<<< HEAD
    required ThemeData theme,
    ProImageEditorConfigs configs = const ProImageEditorConfigs(),
    TransformConfigs? transformConfigs,
    required Size imageSize,
    List<Layer>? layers,
    EdgeInsets? paddingHelper,
    Function? onUpdateUI,
    List<FilterStateHistory>? filters,
    BlurStateHistory? blur,
  }) {
    return PaintingEditor._(
      key: key,
      assetPath: assetPath,
      theme: theme,
      imageSize: imageSize,
      layers: layers,
      paddingHelper: paddingHelper,
      configs: configs,
      transformConfigs: transformConfigs,
      onUpdateUI: onUpdateUI,
      filters: filters ?? [],
      blur: blur ?? BlurStateHistory(),
=======
    required PaintEditorInitConfigs initConfigs,
  }) {
    return PaintingEditor._(
      key: key,
      editorImage: EditorImage(assetPath: assetPath),
      initConfigs: initConfigs,
>>>>>>> 0ccac734
    );
  }

  /// Constructs a `PaintingEditor` widget with an image loaded from a network URL.
  factory PaintingEditor.network(
    String networkUrl, {
    Key? key,
<<<<<<< HEAD
    required ThemeData theme,
    ProImageEditorConfigs configs = const ProImageEditorConfigs(),
    TransformConfigs? transformConfigs,
    required Size imageSize,
    List<Layer>? layers,
    EdgeInsets? paddingHelper,
    Function? onUpdateUI,
    List<FilterStateHistory>? filters,
    BlurStateHistory? blur,
  }) {
    return PaintingEditor._(
      key: key,
      networkUrl: networkUrl,
      theme: theme,
      imageSize: imageSize,
      layers: layers,
      paddingHelper: paddingHelper,
      configs: configs,
      transformConfigs: transformConfigs,
      onUpdateUI: onUpdateUI,
      filters: filters ?? [],
      blur: blur ?? BlurStateHistory(),
=======
    required PaintEditorInitConfigs initConfigs,
  }) {
    return PaintingEditor._(
      key: key,
      editorImage: EditorImage(networkUrl: networkUrl),
      initConfigs: initConfigs,
>>>>>>> 0ccac734
    );
  }

  /// Constructs a `PaintingEditor` widget with an image loaded automatically based on the provided source.
  ///
  /// Either [byteArray], [file], [networkUrl], or [assetPath] must be provided.
  factory PaintingEditor.autoSource({
    Key? key,
<<<<<<< HEAD
    required ThemeData theme,
    ProImageEditorConfigs configs = const ProImageEditorConfigs(),
    TransformConfigs? transformConfigs,
    required Size imageSize,
=======
>>>>>>> 0ccac734
    Uint8List? byteArray,
    File? file,
    String? assetPath,
    String? networkUrl,
    required PaintEditorInitConfigs initConfigs,
  }) {
    if (byteArray != null) {
      return PaintingEditor.memory(
        byteArray,
        key: key,
<<<<<<< HEAD
        theme: theme,
        imageSize: imageSize,
        layers: layers,
        paddingHelper: paddingHelper,
        configs: configs,
        transformConfigs: transformConfigs,
        onUpdateUI: onUpdateUI,
        filters: filters,
        blur: blur,
=======
        initConfigs: initConfigs,
>>>>>>> 0ccac734
      );
    } else if (file != null) {
      return PaintingEditor.file(
        file,
        key: key,
<<<<<<< HEAD
        theme: theme,
        imageSize: imageSize,
        layers: layers,
        paddingHelper: paddingHelper,
        configs: configs,
        transformConfigs: transformConfigs,
        onUpdateUI: onUpdateUI,
        filters: filters,
        blur: blur,
=======
        initConfigs: initConfigs,
>>>>>>> 0ccac734
      );
    } else if (networkUrl != null) {
      return PaintingEditor.network(
        networkUrl,
        key: key,
<<<<<<< HEAD
        theme: theme,
        imageSize: imageSize,
        layers: layers,
        paddingHelper: paddingHelper,
        configs: configs,
        transformConfigs: transformConfigs,
        onUpdateUI: onUpdateUI,
        filters: filters,
        blur: blur,
=======
        initConfigs: initConfigs,
>>>>>>> 0ccac734
      );
    } else if (assetPath != null) {
      return PaintingEditor.asset(
        assetPath,
        key: key,
<<<<<<< HEAD
        theme: theme,
        imageSize: imageSize,
        layers: layers,
        paddingHelper: paddingHelper,
        configs: configs,
        transformConfigs: transformConfigs,
        onUpdateUI: onUpdateUI,
        filters: filters,
        blur: blur,
=======
        initConfigs: initConfigs,
>>>>>>> 0ccac734
      );
    } else {
      throw ArgumentError(
          "Either 'byteArray', 'file', 'networkUrl' or 'assetPath' must be provided.");
    }
  }

  @override
  State<PaintingEditor> createState() => PaintingEditorState();
}

class PaintingEditorState extends State<PaintingEditor>
<<<<<<< HEAD
    with ImageEditorStateMixin {
=======
    with
        ImageEditorConvertedConfigs,
        StandaloneEditorState<PaintingEditor, PaintEditorInitConfigs> {
>>>>>>> 0ccac734
  /// A global key for accessing the state of the PaintingCanvas widget.
  final _imageKey = GlobalKey<PaintingCanvasState>();

  /// A global key for accessing the state of the Scaffold widget.
  final _key = GlobalKey<ScaffoldState>();

  /// A ScrollController for controlling the scrolling behavior of the bottom navigation bar.
  late ScrollController _bottomBarScrollCtrl;

  /// A boolean flag representing whether the fill mode is enabled or disabled.
  bool _fill = false;

  /// Get the fillBackground status.
  bool get fillBackground => _fill;

  /// Determines whether undo actions can be performed on the current state.
  bool get canUndo => _imageKey.currentState?.canUndo == true;

  /// Determines whether redo actions can be performed on the current state.
  bool get canRedo => _imageKey.currentState?.canRedo == true;

  /// Get the current PaintMode from the ImageKey's currentState.
  PaintModeE? get paintMode => _imageKey.currentState?.mode;

  /// Get the current PaintMode.
  PaintModeE? get mode => _imageKey.currentState?.mode;

  /// Get the active selected color.
  Color get activeColor =>
      _imageKey.currentState?.activeColor ?? Colors.black38;

  /// A list of [PaintModeBottomBarItem] representing the available drawing modes in the painting editor.
  /// The list is dynamically generated based on the configuration settings in the [PaintEditorConfigs] object.
  List<PaintModeBottomBarItem> get paintModes => [
        if (paintEditorConfigs.hasOptionFreeStyle)
          PaintModeBottomBarItem(
            mode: PaintModeE.freeStyle,
            icon: icons.paintingEditor.freeStyle,
            label: i18n.paintEditor.freestyle,
          ),
        if (paintEditorConfigs.hasOptionArrow)
          PaintModeBottomBarItem(
            mode: PaintModeE.arrow,
            icon: icons.paintingEditor.arrow,
            label: i18n.paintEditor.arrow,
          ),
        if (paintEditorConfigs.hasOptionLine)
          PaintModeBottomBarItem(
            mode: PaintModeE.line,
            icon: icons.paintingEditor.line,
            label: i18n.paintEditor.line,
          ),
        if (paintEditorConfigs.hasOptionRect)
          PaintModeBottomBarItem(
            mode: PaintModeE.rect,
            icon: icons.paintingEditor.rectangle,
            label: i18n.paintEditor.rectangle,
          ),
        if (paintEditorConfigs.hasOptionCircle)
          PaintModeBottomBarItem(
            mode: PaintModeE.circle,
            icon: icons.paintingEditor.circle,
            label: i18n.paintEditor.circle,
          ),
        if (paintEditorConfigs.hasOptionDashLine)
          PaintModeBottomBarItem(
            mode: PaintModeE.dashLine,
            icon: icons.paintingEditor.dashLine,
            label: i18n.paintEditor.dashLine,
          ),
      ];

  @override
  void initState() {
    _fill = paintEditorConfigs.initialFill;
    _bottomBarScrollCtrl = ScrollController();

<<<<<<< HEAD
    _editorImage = EditorImage(
      assetPath: widget.assetPath,
      byteArray: widget.byteArray,
      file: widget.file,
      networkUrl: widget.networkUrl,
    );

    /// Important to set state after view init to set action icons
    WidgetsBinding.instance.addPostFrameCallback((timeStamp) {
      setState(() {});
      widget.onUpdateUI?.call();
=======
    /// Important to set state after view init to set action icons
    WidgetsBinding.instance.addPostFrameCallback((timeStamp) {
      setState(() {});
      onUpdateUI?.call();
>>>>>>> 0ccac734
    });
    super.initState();
  }

  @override
  void dispose() {
    _bottomBarScrollCtrl.dispose();
    super.dispose();
  }

  /// Opens a bottom sheet to adjust the line weight when drawing.
  void openLineWeightBottomSheet() {
    _imageKey.currentState!.showRangeSlider();
  }

  /// Sets the fill mode for drawing elements.
  /// When the `fill` parameter is `true`, drawing elements will be filled; otherwise, they will be outlined.
  void setFill(bool fill) {
    _imageKey.currentState?.setFill(fill);
    setState(() {});
    onUpdateUI?.call();
  }

  /// Toggles the fill mode.
  void toggleFill() {
    _fill = !_fill;
    setFill(_fill);
  }

  /// Set the PaintMode for the current state and trigger an update if provided.
  void setMode(PaintModeE mode) {
    if (_imageKey.currentState != null) {
      _imageKey.currentState!.mode = mode;
    }
    onUpdateUI?.call();
  }

  /// Undoes the last action performed in the painting editor.
  void undoAction() {
    _imageKey.currentState!.undo();
    setState(() {});
    onUpdateUI?.call();
  }

  /// Redoes the previously undone action in the painting editor.
  void redoAction() {
    _imageKey.currentState!.redo();
    setState(() {});
    onUpdateUI?.call();
  }

  /// Closes the editor without applying changes.
  void close() {
    Navigator.pop(context);
  }

  /// Finishes editing in the painting editor and returns the painted items as a result.
  /// If no changes have been made, it closes the editor without returning any changes.
  void done() async {
    if (!_imageKey.currentState!.canUndo) return Navigator.pop(context);
    Navigator.of(context).pop(_imageKey.currentState?.exportPaintedItems());
  }

  @override
  Widget build(BuildContext context) {
    return AnnotatedRegion<SystemUiOverlayStyle>(
      value: imageEditorTheme.uiOverlayStyle,
      child: Theme(
        data: theme.copyWith(
            tooltipTheme: theme.tooltipTheme.copyWith(preferBelow: true)),
        child: LayoutBuilder(builder: (context, constraints) {
          return Scaffold(
            resizeToAvoidBottomInset: false,
            extendBodyBehindAppBar: true,
            backgroundColor: imageEditorTheme.paintingEditor.background,
            key: _key,
            appBar: _buildAppBar(constraints),
            body: _buildBody(),
            bottomNavigationBar: _buildBottomBar(),
          );
        }),
      ),
    );
  }

  /// Builds the app bar for the painting editor.
  /// Returns a [PreferredSizeWidget] representing the app bar.
  PreferredSizeWidget? _buildAppBar(BoxConstraints constraints) {
    return customWidgets.appBarPaintingEditor ??
        (imageEditorTheme.editorMode == ThemeEditorMode.simple
            ? AppBar(
                automaticallyImplyLeading: false,
                backgroundColor:
                    imageEditorTheme.paintingEditor.appBarBackgroundColor,
                foregroundColor:
                    imageEditorTheme.paintingEditor.appBarForegroundColor,
                actions: [
                  IconButton(
                    tooltip: i18n.paintEditor.back,
                    padding: const EdgeInsets.symmetric(horizontal: 8),
                    icon: Icon(icons.backButton),
                    onPressed: close,
                  ),
                  if (_imageKey.currentState != null) ...[
                    if (constraints.maxWidth >= 300) ...[
                      if (constraints.maxWidth >= 380)
                        const SizedBox(width: 80),
                      const Spacer(),
                      if (paintEditorConfigs.canChangeLineWidth)
                        IconButton(
                          tooltip: i18n.paintEditor.lineWidth,
                          padding: const EdgeInsets.symmetric(horizontal: 8),
                          icon: Icon(
                            icons.paintingEditor.lineWeight,
                            color: Colors.white,
                          ),
                          onPressed: openLineWeightBottomSheet,
                        ),
                      if (paintEditorConfigs.canToggleFill)
                        IconButton(
                          tooltip: i18n.paintEditor.toggleFill,
                          padding: const EdgeInsets.symmetric(horizontal: 8),
                          icon: Icon(
                            !_fill
                                ? icons.paintingEditor.noFill
                                : icons.paintingEditor.fill,
                            color: Colors.white,
                          ),
                          onPressed: toggleFill,
                        ),
                      if (constraints.maxWidth >= 380) const Spacer(),
                      IconButton(
                        tooltip: i18n.paintEditor.undo,
                        padding: const EdgeInsets.symmetric(horizontal: 8),
                        icon: Icon(
                          icons.undoAction,
                          color: canUndo
                              ? Colors.white
                              : Colors.white.withAlpha(80),
                        ),
                        onPressed: undoAction,
                      ),
                      IconButton(
                        tooltip: i18n.paintEditor.redo,
                        padding: const EdgeInsets.symmetric(horizontal: 8),
                        icon: Icon(
                          icons.redoAction,
                          color: canRedo
                              ? Colors.white
                              : Colors.white.withAlpha(80),
                        ),
                        onPressed: redoAction,
                      ),
                      _buildDoneBtn(),
                    ] else ...[
                      const Spacer(),
                      _buildDoneBtn(),
                      PlatformPopupBtn(
                        designMode: designMode,
                        title: i18n.paintEditor.smallScreenMoreTooltip,
                        options: [
                          if (paintEditorConfigs.canChangeLineWidth)
                            PopupMenuOption(
                              label: i18n.paintEditor.lineWidth,
                              icon: Icon(
                                icons.paintingEditor.lineWeight,
                              ),
                              onTap: openLineWeightBottomSheet,
                            ),
                          if (paintEditorConfigs.canToggleFill)
                            PopupMenuOption(
                              label: i18n.paintEditor.toggleFill,
                              icon: Icon(
                                !_fill
                                    ? icons.paintingEditor.noFill
                                    : icons.paintingEditor.fill,
                              ),
                              onTap: () {
                                _fill = !_fill;
                                setFill(_fill);
                                if (designMode ==
                                    ImageEditorDesignModeE.cupertino) {
                                  Navigator.pop(context);
                                }
                              },
                            ),
                          if (_imageKey.currentState!.canUndo)
                            PopupMenuOption(
                              label: i18n.paintEditor.undo,
                              icon: Icon(
                                icons.undoAction,
                              ),
                              onTap: undoAction,
                            ),
                          if (_imageKey.currentState!.canRedo)
                            PopupMenuOption(
                              label: i18n.paintEditor.redo,
                              icon: Icon(
                                icons.redoAction,
                              ),
                              onTap: redoAction,
                            ),
                        ],
                      ),
                    ],
                  ],
                ],
              )
            : null);
  }

  /// Builds and returns an IconButton for applying changes.
  Widget _buildDoneBtn() {
    return IconButton(
      tooltip: i18n.paintEditor.done,
      padding: const EdgeInsets.symmetric(horizontal: 8),
      icon: Icon(icons.applyChanges),
      iconSize: 28,
      onPressed: done,
    );
  }

  /// Builds the main body of the painting editor.
  /// Returns a [Widget] representing the editor's body.
  Widget _buildBody() {
    return SafeArea(
      child: Theme(
        data: theme,
        child: Material(
          color: Colors.transparent,
          textStyle: platformTextStyle(context, designMode),
          child: Stack(
            alignment: Alignment.center,
            clipBehavior: Clip.none,
            children: [
              TransformedContentGenerator(
<<<<<<< HEAD
                configs: widget.transformConfigs ?? TransformConfigs.empty(),
                child: ImageWithMultipleFilters(
                  width: widget.imageSize.width,
                  height: widget.imageSize.height,
                  designMode: designMode,
                  image: EditorImage(
                    assetPath: widget.assetPath,
                    byteArray: widget.byteArray,
                    file: widget.file,
                    networkUrl: widget.networkUrl,
                  ),
                  filters: widget.filters,
                  blur: widget.blur,
                ),
              ),
              if (widget.layers != null)
                LayerStack(
                  configs: widget.configs,
                  layers: widget.layers!,
                  paddingHelper: widget.paddingHelper,
=======
                configs: transformConfigs ?? TransformConfigs.empty(),
                child: ImageWithMultipleFilters(
                  width: initConfigs.imageSize.width,
                  height: initConfigs.imageSize.height,
                  designMode: designMode,
                  image: editorImage,
                  filters: appliedFilters,
                  blurFactor: appliedBlurFactor,
                ),
              ),
              if (layers != null)
                LayerStack(
                  configs: configs,
                  layers: layers!,
                  paddingHelper: initConfigs.paddingHelper,
>>>>>>> 0ccac734
                ),
              _buildPainter(),
              if (paintEditorConfigs.showColorPicker) _buildColorPicker(),
              if (imageEditorTheme.editorMode == ThemeEditorMode.whatsapp) ...[
                WhatsAppPaintBottomBar(
                  configs: configs,
                  strokeWidth: _imageKey.currentState?.strokeWidth ?? 0.0,
                  onSetLineWidth: (val) {
                    setState(() {
                      _imageKey.currentState!.setStrokeWidth(val);
                    });
                  },
                ),
                WhatsAppPaintAppBar(
                  configs: configs,
                  canUndo: canUndo,
                  onDone: done,
                  onTapUndo: undoAction,
                  onClose: close,
                  activeColor: activeColor,
                ),
              ]
            ],
          ),
        ),
      ),
    );
  }

  /// Builds the bottom navigation bar of the painting editor.
  /// Returns a [Widget] representing the bottom navigation bar.
  Widget? _buildBottomBar() {
    if (paintModes.length <= 1) return const SizedBox.shrink();
    return customWidgets.bottomBarPaintingEditor ??
        (imageEditorTheme.editorMode == ThemeEditorMode.simple
            ? Theme(
                data: theme,
                child: Scrollbar(
                  controller: _bottomBarScrollCtrl,
                  scrollbarOrientation: ScrollbarOrientation.top,
                  thickness: isDesktop ? null : 0,
                  child: BottomAppBar(
                    height: kToolbarHeight,
                    color: imageEditorTheme.paintingEditor.bottomBarColor,
                    padding: EdgeInsets.zero,
                    child: Center(
                      child: SingleChildScrollView(
                        controller: _bottomBarScrollCtrl,
                        scrollDirection: Axis.horizontal,
                        child: ConstrainedBox(
                          constraints: BoxConstraints(
                            minWidth:
                                min(MediaQuery.of(context).size.width, 500),
                            maxWidth: 500,
                          ),
                          child: Wrap(
                            direction: Axis.horizontal,
                            alignment: WrapAlignment.spaceAround,
                            children: <Widget>[
                              ...List.generate(
                                paintModes.length,
                                (index) => Builder(
                                  builder: (_) {
                                    var item = paintModes[index];
                                    var color = _imageKey.currentState?.mode ==
                                            item.mode
                                        ? imageEditorTheme.paintingEditor
                                            .bottomBarActiveItemColor
                                        : imageEditorTheme.paintingEditor
                                            .bottomBarInactiveItemColor;

                                    return FlatIconTextButton(
                                      label: Text(
                                        item.label,
                                        style: TextStyle(
                                            fontSize: 10.0, color: color),
                                      ),
                                      icon: Icon(item.icon, color: color),
                                      onPressed: () {
                                        setMode(item.mode);
                                        setState(() {});
                                        onUpdateUI?.call();
                                      },
                                    );
                                  },
                                ),
                              ),
                            ],
                          ),
                        ),
                      ),
                    ),
                  ),
                ),
              )
            : null);
  }

  /// Builds the painting canvas for the editor.
  /// Returns a [Widget] representing the painting canvas.
  Widget _buildPainter() {
    return PaintingCanvas.autoSource(
      key: _imageKey,
<<<<<<< HEAD
      file: _editorImage.file,
      networkUrl: _editorImage.networkUrl,
      byteArray: _editorImage.byteArray,
      assetPath: _editorImage.assetPath,
      i18n: i18n,
      icons: icons,
      theme: widget.theme,
      designMode: designMode,
      imageSize: widget.imageSize,
      imageEditorTheme: imageEditorTheme,
      configs: paintEditorConfigs,
      onUpdate: () {
        setState(() {});
        widget.onUpdateUI?.call();
      },
=======
      file: widget.editorImage.file,
      networkUrl: widget.editorImage.networkUrl,
      byteArray: widget.editorImage.byteArray,
      assetPath: widget.editorImage.assetPath,
      initConfigs: PaintCanvasInitConfigs(
        i18n: i18n,
        icons: icons,
        theme: theme,
        designMode: designMode,
        imageSize: initConfigs.imageSize,
        imageEditorTheme: imageEditorTheme,
        configs: paintEditorConfigs,
        onUpdate: () {
          setState(() {});
          onUpdateUI?.call();
        },
      ),
>>>>>>> 0ccac734
    );
  }

  /// Builds the color picker widget for selecting colors while painting.
  /// Returns a [Widget] representing the color picker.
  Widget _buildColorPicker() {
    return Positioned(
      top: imageEditorTheme.editorMode == ThemeEditorMode.simple ? 10 : 60,
      right: 0,
      child: BarColorPicker(
        configs: configs,
        length: min(
          imageEditorTheme.editorMode == ThemeEditorMode.simple ? 350 : 200,
          MediaQuery.of(context).size.height -
              MediaQuery.of(context).viewInsets.bottom -
              kToolbarHeight -
              kBottomNavigationBarHeight -
              MediaQuery.of(context).padding.top -
              30,
        ),
        horizontal: false,
        thumbColor: Colors.white,
        cornerRadius: 10,
        pickMode: PickMode.color,
        initialColor: paintEditorConfigs.initialColor,
        colorListener: (int value) {
          _imageKey.currentState?.setColor(value);
          setState(() {});
        },
      ),
    );
  }
}<|MERGE_RESOLUTION|>--- conflicted
+++ resolved
@@ -16,12 +16,8 @@
 import '../../models/paint_editor/paint_bottom_bar_item.dart';
 import '../../models/init_configs/paint_editor_init_configs.dart';
 import '../../utils/design_mode.dart';
-<<<<<<< HEAD
-import '../../utils/helper/editor_mixin.dart';
-=======
 import '../../mixins/converted_configs.dart';
 import '../../mixins/standalone_editor.dart';
->>>>>>> 0ccac734
 import '../../utils/theme_functions.dart';
 import '../../widgets/color_picker/bar_color_picker.dart';
 import '../../widgets/color_picker/color_picker_configs.dart';
@@ -33,48 +29,6 @@
 import 'painting_canvas.dart';
 import 'utils/paint_editor_enum.dart';
 
-<<<<<<< HEAD
-/// A StatefulWidget that represents an image editor with painting capabilities.
-class PaintingEditor extends StatefulWidget with ImageEditorMixin {
-  @override
-  final ProImageEditorConfigs configs;
-
-  /// The theme configuration for the editor.
-  final ThemeData theme;
-
-  /// A Uint8List representing the image data in memory.
-  final Uint8List? byteArray;
-
-  /// The asset path of the image.
-  final String? assetPath;
-
-  /// The network URL of the image.
-  final String? networkUrl;
-
-  /// A File representing the image file.
-  final File? file;
-
-  /// The transform configurations how the image should be initialized.
-  final TransformConfigs? transformConfigs;
-
-  /// A list of Layer objects representing image layers.
-  final List<Layer>? layers;
-
-  /// The size of the image.
-  final Size imageSize;
-
-  /// Additional padding for the editor.
-  final EdgeInsets? paddingHelper;
-
-  /// A callback function that can be used to update the UI from custom widgets.
-  final Function? onUpdateUI;
-
-  /// A list of applied filters to the editor.
-  final List<FilterStateHistory> filters;
-
-  /// The blur state to the editor.
-  final BlurStateHistory blur;
-=======
 /// The `PaintingEditor` widget allows users to editing images with painting tools.
 ///
 /// You can create a `PaintingEditor` using one of the factory methods provided:
@@ -83,13 +37,11 @@
 /// - `PaintingEditor.network`: Loads an image from a network URL.
 /// - `PaintingEditor.memory`: Loads an image from memory as a `Uint8List`.
 /// - `PaintingEditor.autoSource`: Automatically selects the source based on provided parameters.
-class PaintingEditor extends StatefulWidget
-    with StandaloneEditor<PaintEditorInitConfigs> {
+class PaintingEditor extends StatefulWidget with StandaloneEditor<PaintEditorInitConfigs> {
   @override
   final PaintEditorInitConfigs initConfigs;
   @override
   final EditorImage editorImage;
->>>>>>> 0ccac734
 
   /// Constructs a `PaintingEditor` widget.
   ///
@@ -98,55 +50,6 @@
   /// The [initConfigs] parameter specifies the initialization configurations for the editor.
   const PaintingEditor._({
     super.key,
-<<<<<<< HEAD
-    this.byteArray,
-    this.assetPath,
-    this.networkUrl,
-    this.file,
-    required this.theme,
-    this.configs = const ProImageEditorConfigs(),
-    this.transformConfigs,
-    required this.imageSize,
-    this.layers,
-    this.onUpdateUI,
-    this.paddingHelper,
-    required this.filters,
-    required this.blur,
-  }) : assert(
-          byteArray != null ||
-              file != null ||
-              networkUrl != null ||
-              assetPath != null,
-          'At least one of bytes, file, networkUrl, or assetPath must not be null.',
-        );
-
-  ///Constructor for loading image from memory.
-  factory PaintingEditor.memory(
-    Uint8List byteArray, {
-    Key? key,
-    required ThemeData theme,
-    ProImageEditorConfigs configs = const ProImageEditorConfigs(),
-    TransformConfigs? transformConfigs,
-    required Size imageSize,
-    List<Layer>? layers,
-    EdgeInsets? paddingHelper,
-    Function? onUpdateUI,
-    List<FilterStateHistory>? filters,
-    BlurStateHistory? blur,
-  }) {
-    return PaintingEditor._(
-      key: key,
-      byteArray: byteArray,
-      onUpdateUI: onUpdateUI,
-      theme: theme,
-      imageSize: imageSize,
-      layers: layers,
-      paddingHelper: paddingHelper,
-      configs: configs,
-      transformConfigs: transformConfigs,
-      filters: filters ?? [],
-      blur: blur ?? BlurStateHistory(),
-=======
     required this.editorImage,
     required this.initConfigs,
   });
@@ -161,7 +64,6 @@
       key: key,
       editorImage: EditorImage(byteArray: byteArray),
       initConfigs: initConfigs,
->>>>>>> 0ccac734
     );
   }
 
@@ -169,37 +71,12 @@
   factory PaintingEditor.file(
     File file, {
     Key? key,
-<<<<<<< HEAD
-    required ThemeData theme,
-    ProImageEditorConfigs configs = const ProImageEditorConfigs(),
-    TransformConfigs? transformConfigs,
-    required Size imageSize,
-    List<Layer>? layers,
-    EdgeInsets? paddingHelper,
-    Function? onUpdateUI,
-    List<FilterStateHistory>? filters,
-    BlurStateHistory? blur,
-  }) {
-    return PaintingEditor._(
-      key: key,
-      file: file,
-      theme: theme,
-      imageSize: imageSize,
-      layers: layers,
-      paddingHelper: paddingHelper,
-      configs: configs,
-      transformConfigs: transformConfigs,
-      onUpdateUI: onUpdateUI,
-      filters: filters ?? [],
-      blur: blur ?? BlurStateHistory(),
-=======
     required PaintEditorInitConfigs initConfigs,
   }) {
     return PaintingEditor._(
       key: key,
       editorImage: EditorImage(file: file),
       initConfigs: initConfigs,
->>>>>>> 0ccac734
     );
   }
 
@@ -207,37 +84,12 @@
   factory PaintingEditor.asset(
     String assetPath, {
     Key? key,
-<<<<<<< HEAD
-    required ThemeData theme,
-    ProImageEditorConfigs configs = const ProImageEditorConfigs(),
-    TransformConfigs? transformConfigs,
-    required Size imageSize,
-    List<Layer>? layers,
-    EdgeInsets? paddingHelper,
-    Function? onUpdateUI,
-    List<FilterStateHistory>? filters,
-    BlurStateHistory? blur,
-  }) {
-    return PaintingEditor._(
-      key: key,
-      assetPath: assetPath,
-      theme: theme,
-      imageSize: imageSize,
-      layers: layers,
-      paddingHelper: paddingHelper,
-      configs: configs,
-      transformConfigs: transformConfigs,
-      onUpdateUI: onUpdateUI,
-      filters: filters ?? [],
-      blur: blur ?? BlurStateHistory(),
-=======
     required PaintEditorInitConfigs initConfigs,
   }) {
     return PaintingEditor._(
       key: key,
       editorImage: EditorImage(assetPath: assetPath),
       initConfigs: initConfigs,
->>>>>>> 0ccac734
     );
   }
 
@@ -245,37 +97,12 @@
   factory PaintingEditor.network(
     String networkUrl, {
     Key? key,
-<<<<<<< HEAD
-    required ThemeData theme,
-    ProImageEditorConfigs configs = const ProImageEditorConfigs(),
-    TransformConfigs? transformConfigs,
-    required Size imageSize,
-    List<Layer>? layers,
-    EdgeInsets? paddingHelper,
-    Function? onUpdateUI,
-    List<FilterStateHistory>? filters,
-    BlurStateHistory? blur,
-  }) {
-    return PaintingEditor._(
-      key: key,
-      networkUrl: networkUrl,
-      theme: theme,
-      imageSize: imageSize,
-      layers: layers,
-      paddingHelper: paddingHelper,
-      configs: configs,
-      transformConfigs: transformConfigs,
-      onUpdateUI: onUpdateUI,
-      filters: filters ?? [],
-      blur: blur ?? BlurStateHistory(),
-=======
     required PaintEditorInitConfigs initConfigs,
   }) {
     return PaintingEditor._(
       key: key,
       editorImage: EditorImage(networkUrl: networkUrl),
       initConfigs: initConfigs,
->>>>>>> 0ccac734
     );
   }
 
@@ -284,13 +111,6 @@
   /// Either [byteArray], [file], [networkUrl], or [assetPath] must be provided.
   factory PaintingEditor.autoSource({
     Key? key,
-<<<<<<< HEAD
-    required ThemeData theme,
-    ProImageEditorConfigs configs = const ProImageEditorConfigs(),
-    TransformConfigs? transformConfigs,
-    required Size imageSize,
-=======
->>>>>>> 0ccac734
     Uint8List? byteArray,
     File? file,
     String? assetPath,
@@ -301,77 +121,28 @@
       return PaintingEditor.memory(
         byteArray,
         key: key,
-<<<<<<< HEAD
-        theme: theme,
-        imageSize: imageSize,
-        layers: layers,
-        paddingHelper: paddingHelper,
-        configs: configs,
-        transformConfigs: transformConfigs,
-        onUpdateUI: onUpdateUI,
-        filters: filters,
-        blur: blur,
-=======
         initConfigs: initConfigs,
->>>>>>> 0ccac734
       );
     } else if (file != null) {
       return PaintingEditor.file(
         file,
         key: key,
-<<<<<<< HEAD
-        theme: theme,
-        imageSize: imageSize,
-        layers: layers,
-        paddingHelper: paddingHelper,
-        configs: configs,
-        transformConfigs: transformConfigs,
-        onUpdateUI: onUpdateUI,
-        filters: filters,
-        blur: blur,
-=======
         initConfigs: initConfigs,
->>>>>>> 0ccac734
       );
     } else if (networkUrl != null) {
       return PaintingEditor.network(
         networkUrl,
         key: key,
-<<<<<<< HEAD
-        theme: theme,
-        imageSize: imageSize,
-        layers: layers,
-        paddingHelper: paddingHelper,
-        configs: configs,
-        transformConfigs: transformConfigs,
-        onUpdateUI: onUpdateUI,
-        filters: filters,
-        blur: blur,
-=======
         initConfigs: initConfigs,
->>>>>>> 0ccac734
       );
     } else if (assetPath != null) {
       return PaintingEditor.asset(
         assetPath,
         key: key,
-<<<<<<< HEAD
-        theme: theme,
-        imageSize: imageSize,
-        layers: layers,
-        paddingHelper: paddingHelper,
-        configs: configs,
-        transformConfigs: transformConfigs,
-        onUpdateUI: onUpdateUI,
-        filters: filters,
-        blur: blur,
-=======
         initConfigs: initConfigs,
->>>>>>> 0ccac734
       );
     } else {
-      throw ArgumentError(
-          "Either 'byteArray', 'file', 'networkUrl' or 'assetPath' must be provided.");
+      throw ArgumentError("Either 'byteArray', 'file', 'networkUrl' or 'assetPath' must be provided.");
     }
   }
 
@@ -380,13 +151,7 @@
 }
 
 class PaintingEditorState extends State<PaintingEditor>
-<<<<<<< HEAD
-    with ImageEditorStateMixin {
-=======
-    with
-        ImageEditorConvertedConfigs,
-        StandaloneEditorState<PaintingEditor, PaintEditorInitConfigs> {
->>>>>>> 0ccac734
+    with ImageEditorConvertedConfigs, StandaloneEditorState<PaintingEditor, PaintEditorInitConfigs> {
   /// A global key for accessing the state of the PaintingCanvas widget.
   final _imageKey = GlobalKey<PaintingCanvasState>();
 
@@ -415,8 +180,7 @@
   PaintModeE? get mode => _imageKey.currentState?.mode;
 
   /// Get the active selected color.
-  Color get activeColor =>
-      _imageKey.currentState?.activeColor ?? Colors.black38;
+  Color get activeColor => _imageKey.currentState?.activeColor ?? Colors.black38;
 
   /// A list of [PaintModeBottomBarItem] representing the available drawing modes in the painting editor.
   /// The list is dynamically generated based on the configuration settings in the [PaintEditorConfigs] object.
@@ -464,24 +228,10 @@
     _fill = paintEditorConfigs.initialFill;
     _bottomBarScrollCtrl = ScrollController();
 
-<<<<<<< HEAD
-    _editorImage = EditorImage(
-      assetPath: widget.assetPath,
-      byteArray: widget.byteArray,
-      file: widget.file,
-      networkUrl: widget.networkUrl,
-    );
-
-    /// Important to set state after view init to set action icons
-    WidgetsBinding.instance.addPostFrameCallback((timeStamp) {
-      setState(() {});
-      widget.onUpdateUI?.call();
-=======
     /// Important to set state after view init to set action icons
     WidgetsBinding.instance.addPostFrameCallback((timeStamp) {
       setState(() {});
       onUpdateUI?.call();
->>>>>>> 0ccac734
     });
     super.initState();
   }
@@ -550,8 +300,7 @@
     return AnnotatedRegion<SystemUiOverlayStyle>(
       value: imageEditorTheme.uiOverlayStyle,
       child: Theme(
-        data: theme.copyWith(
-            tooltipTheme: theme.tooltipTheme.copyWith(preferBelow: true)),
+        data: theme.copyWith(tooltipTheme: theme.tooltipTheme.copyWith(preferBelow: true)),
         child: LayoutBuilder(builder: (context, constraints) {
           return Scaffold(
             resizeToAvoidBottomInset: false,
@@ -574,10 +323,8 @@
         (imageEditorTheme.editorMode == ThemeEditorMode.simple
             ? AppBar(
                 automaticallyImplyLeading: false,
-                backgroundColor:
-                    imageEditorTheme.paintingEditor.appBarBackgroundColor,
-                foregroundColor:
-                    imageEditorTheme.paintingEditor.appBarForegroundColor,
+                backgroundColor: imageEditorTheme.paintingEditor.appBarBackgroundColor,
+                foregroundColor: imageEditorTheme.paintingEditor.appBarForegroundColor,
                 actions: [
                   IconButton(
                     tooltip: i18n.paintEditor.back,
@@ -587,8 +334,7 @@
                   ),
                   if (_imageKey.currentState != null) ...[
                     if (constraints.maxWidth >= 300) ...[
-                      if (constraints.maxWidth >= 380)
-                        const SizedBox(width: 80),
+                      if (constraints.maxWidth >= 380) const SizedBox(width: 80),
                       const Spacer(),
                       if (paintEditorConfigs.canChangeLineWidth)
                         IconButton(
@@ -605,9 +351,7 @@
                           tooltip: i18n.paintEditor.toggleFill,
                           padding: const EdgeInsets.symmetric(horizontal: 8),
                           icon: Icon(
-                            !_fill
-                                ? icons.paintingEditor.noFill
-                                : icons.paintingEditor.fill,
+                            !_fill ? icons.paintingEditor.noFill : icons.paintingEditor.fill,
                             color: Colors.white,
                           ),
                           onPressed: toggleFill,
@@ -618,9 +362,7 @@
                         padding: const EdgeInsets.symmetric(horizontal: 8),
                         icon: Icon(
                           icons.undoAction,
-                          color: canUndo
-                              ? Colors.white
-                              : Colors.white.withAlpha(80),
+                          color: canUndo ? Colors.white : Colors.white.withAlpha(80),
                         ),
                         onPressed: undoAction,
                       ),
@@ -629,9 +371,7 @@
                         padding: const EdgeInsets.symmetric(horizontal: 8),
                         icon: Icon(
                           icons.redoAction,
-                          color: canRedo
-                              ? Colors.white
-                              : Colors.white.withAlpha(80),
+                          color: canRedo ? Colors.white : Colors.white.withAlpha(80),
                         ),
                         onPressed: redoAction,
                       ),
@@ -655,15 +395,12 @@
                             PopupMenuOption(
                               label: i18n.paintEditor.toggleFill,
                               icon: Icon(
-                                !_fill
-                                    ? icons.paintingEditor.noFill
-                                    : icons.paintingEditor.fill,
+                                !_fill ? icons.paintingEditor.noFill : icons.paintingEditor.fill,
                               ),
                               onTap: () {
                                 _fill = !_fill;
                                 setFill(_fill);
-                                if (designMode ==
-                                    ImageEditorDesignModeE.cupertino) {
+                                if (designMode == ImageEditorDesignModeE.cupertino) {
                                   Navigator.pop(context);
                                 }
                               },
@@ -718,28 +455,6 @@
             clipBehavior: Clip.none,
             children: [
               TransformedContentGenerator(
-<<<<<<< HEAD
-                configs: widget.transformConfigs ?? TransformConfigs.empty(),
-                child: ImageWithMultipleFilters(
-                  width: widget.imageSize.width,
-                  height: widget.imageSize.height,
-                  designMode: designMode,
-                  image: EditorImage(
-                    assetPath: widget.assetPath,
-                    byteArray: widget.byteArray,
-                    file: widget.file,
-                    networkUrl: widget.networkUrl,
-                  ),
-                  filters: widget.filters,
-                  blur: widget.blur,
-                ),
-              ),
-              if (widget.layers != null)
-                LayerStack(
-                  configs: widget.configs,
-                  layers: widget.layers!,
-                  paddingHelper: widget.paddingHelper,
-=======
                 configs: transformConfigs ?? TransformConfigs.empty(),
                 child: ImageWithMultipleFilters(
                   width: initConfigs.imageSize.width,
@@ -755,7 +470,6 @@
                   configs: configs,
                   layers: layers!,
                   paddingHelper: initConfigs.paddingHelper,
->>>>>>> 0ccac734
                 ),
               _buildPainter(),
               if (paintEditorConfigs.showColorPicker) _buildColorPicker(),
@@ -807,8 +521,7 @@
                         scrollDirection: Axis.horizontal,
                         child: ConstrainedBox(
                           constraints: BoxConstraints(
-                            minWidth:
-                                min(MediaQuery.of(context).size.width, 500),
+                            minWidth: min(MediaQuery.of(context).size.width, 500),
                             maxWidth: 500,
                           ),
                           child: Wrap(
@@ -820,18 +533,14 @@
                                 (index) => Builder(
                                   builder: (_) {
                                     var item = paintModes[index];
-                                    var color = _imageKey.currentState?.mode ==
-                                            item.mode
-                                        ? imageEditorTheme.paintingEditor
-                                            .bottomBarActiveItemColor
-                                        : imageEditorTheme.paintingEditor
-                                            .bottomBarInactiveItemColor;
+                                    var color = _imageKey.currentState?.mode == item.mode
+                                        ? imageEditorTheme.paintingEditor.bottomBarActiveItemColor
+                                        : imageEditorTheme.paintingEditor.bottomBarInactiveItemColor;
 
                                     return FlatIconTextButton(
                                       label: Text(
                                         item.label,
-                                        style: TextStyle(
-                                            fontSize: 10.0, color: color),
+                                        style: TextStyle(fontSize: 10.0, color: color),
                                       ),
                                       icon: Icon(item.icon, color: color),
                                       onPressed: () {
@@ -859,23 +568,6 @@
   Widget _buildPainter() {
     return PaintingCanvas.autoSource(
       key: _imageKey,
-<<<<<<< HEAD
-      file: _editorImage.file,
-      networkUrl: _editorImage.networkUrl,
-      byteArray: _editorImage.byteArray,
-      assetPath: _editorImage.assetPath,
-      i18n: i18n,
-      icons: icons,
-      theme: widget.theme,
-      designMode: designMode,
-      imageSize: widget.imageSize,
-      imageEditorTheme: imageEditorTheme,
-      configs: paintEditorConfigs,
-      onUpdate: () {
-        setState(() {});
-        widget.onUpdateUI?.call();
-      },
-=======
       file: widget.editorImage.file,
       networkUrl: widget.editorImage.networkUrl,
       byteArray: widget.editorImage.byteArray,
@@ -893,7 +585,6 @@
           onUpdateUI?.call();
         },
       ),
->>>>>>> 0ccac734
     );
   }
 
