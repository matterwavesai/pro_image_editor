import 'dart:math';

import 'package:flutter/material.dart';

import '../models/layer.dart';

class LayerDashedBorderHelper extends StatefulWidget {
  final Widget child;
  final Color color;

  /// Data for the layer.
  final Layer layerData;

  const LayerDashedBorderHelper({
    super.key,
    required this.layerData,
    required this.child,
    required this.color,
  });

  @override
  State<LayerDashedBorderHelper> createState() => _LayerDashedBorderHelperState();
}

class _LayerDashedBorderHelperState extends State<LayerDashedBorderHelper> {
  @override
  Widget build(BuildContext context) {
    return widget.child;
<<<<<<< HEAD
    /*  TODO: Write code for desktop devices
    return Stack(
      clipBehavior: Clip.none,
      children: [
        Padding(
          padding: const EdgeInsets.all(10.0),
          child: CustomPaint(
            painter: DashedBorderPainter(color: widget.color),
            child: Padding(
              padding: const EdgeInsets.all(4.0),
              child: ConstrainedBox(
                constraints: const BoxConstraints(minWidth: 40, minHeight: 40),
                child: Center(child: widget.child),
              ),
            ),
          ),
        ),
        Positioned(
          top: 0,
          left: 0,
          child: DraggablePoint(
            icon: Icons.pinch_outlined,
            cursor: SystemMouseCursors.click,
            onDrag: (Offset offset) {
              setState(() {
                /* width += offset.dx;
                height += offset.dy; */
              });
            },
          ),
        ),
        Positioned(
          top: 0,
          right: 0,
          child: DraggablePoint(
            icon: Icons.swipe_outlined,
            cursor: SystemMouseCursors.click,
            onDrag: (Offset offset) {
              setState(() {
                /*  width -= offset.dx;
                height += offset.dy; */
              });
            },
          ),
        ),
        Positioned(
          bottom: 0,
          left: 0,
          child: DraggablePoint(
            icon: Icons.delete_outline,
            cursor: SystemMouseCursors.click,
            onDrag: (Offset offset) {
              setState(() {
                /*  width += offset.dx;
                height -= offset.dy; */
              });
            },
          ),
        ),
        Positioned(
          bottom: 0,
          right: 0,
          child: DraggablePoint(
            icon: Icons.close,
            cursor: SystemMouseCursors.click,
            onDrag: (Offset offset) {
              setState(() {
                widget.layerData.scale -= offset.dx;
                /* width -= offset.dx;
                height -= offset.dy; */
              });
            },
          ),
        ),
      ],
    );
 */
=======
>>>>>>> c69679a2
  }
}

class DashedBorderPainter extends CustomPainter {
  final Color color;
  DashedBorderPainter({
    required this.color,
  });
  @override
  void paint(Canvas canvas, Size size) {
    final paint = Paint()
      ..color = color
      ..style = PaintingStyle.stroke
      ..strokeWidth = 1.2;

    const dashWidth = 6;
    const dashSpace = 5;
    const startVal = 3.0;

    // Draw top border
    var currentX = startVal;
    while (currentX < size.width) {
      canvas.drawLine(
        Offset(currentX, 0),
        Offset(min(currentX + dashWidth, size.width), 0),
        paint,
      );
      currentX += dashWidth + dashSpace;
    }

    // Draw right border
    var currentY = startVal;
    while (currentY < size.height) {
      canvas.drawLine(
        Offset(size.width, currentY),
        Offset(size.width, min(currentY + dashWidth, size.height)),
        paint,
      );
      currentY += dashWidth + dashSpace;
    }

    // Draw bottom border
    currentX = startVal;
    while (currentX < size.width) {
      canvas.drawLine(
        Offset(currentX, size.height),
        Offset(min(currentX + dashWidth, size.width), size.height),
        paint,
      );
      currentX += dashWidth + dashSpace;
    }

    // Draw left border
    currentY = startVal;
    while (currentY < size.height) {
      canvas.drawLine(
        Offset(0, currentY),
        Offset(0, min(currentY + dashWidth, size.height)),
        paint,
      );
      currentY += dashWidth + dashSpace;
    }
  }

  @override
  bool shouldRepaint(CustomPainter oldDelegate) {
    return false;
  }
}

class DraggablePoint extends StatelessWidget {
  final Function(Offset) onDrag;
  final IconData icon;
  final MouseCursor cursor;

  const DraggablePoint({
    super.key,
    required this.onDrag,
    required this.icon,
    required this.cursor,
  });

  @override
  Widget build(BuildContext context) {
    return MouseRegion(
      cursor: cursor,
      child: Container(
        padding: const EdgeInsets.all(3),
        decoration: BoxDecoration(
          border: Border.all(width: 0.2),
          borderRadius: BorderRadius.circular(100),
          color: Colors.white,
        ),
        child: Icon(
          icon,
          color: const Color(0xFF000000),
          size: 20,
        ),
      ),
    );
  }
}<|MERGE_RESOLUTION|>--- conflicted
+++ resolved
@@ -26,7 +26,6 @@
   @override
   Widget build(BuildContext context) {
     return widget.child;
-<<<<<<< HEAD
     /*  TODO: Write code for desktop devices
     return Stack(
       clipBehavior: Clip.none,
@@ -104,8 +103,6 @@
       ],
     );
  */
-=======
->>>>>>> c69679a2
   }
 }
 
