--- conflicted
+++ resolved
@@ -6,15 +6,8 @@
 import 'package:pro_image_editor/models/import_export/import_state_history_configs.dart';
 import 'package:pro_image_editor/models/layer.dart';
 
-<<<<<<< HEAD
-import '../crop_rotate_editor/transform_factors.dart';
-import '../filter_state_history.dart';
-import '../blur_state_history.dart';
-=======
-import '../editor_image.dart';
 import '../history/blur_state_history.dart';
 import '../history/filter_state_history.dart';
->>>>>>> 0ccac734
 import '../history/state_history.dart';
 
 /// This class represents the state history of an imported editor session.
@@ -70,19 +63,14 @@
           blur: blur,
           layers: layers,
           filters: filters,
-<<<<<<< HEAD
           transformConfigs: el['transformConfigs'] ?? TransformConfigs.empty(),
-=======
-          transformConfigs: TransformConfigs.empty(),
->>>>>>> 0ccac734
         ),
       );
     }
 
     return ImportStateHistory._(
       editorPosition: map['position'],
-      imgSize:
-          Size(map['imgSize']?['width'] ?? 0, map['imgSize']?['height'] ?? 0),
+      imgSize: Size(map['imgSize']?['width'] ?? 0, map['imgSize']?['height'] ?? 0),
       stateHistory: stateHistory,
       configs: configs,
     );
