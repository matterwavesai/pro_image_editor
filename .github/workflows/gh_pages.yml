name: GH-Pages
on:
  push:
    branches:
<<<<<<< HEAD
      - stable
=======
      - master
>>>>>>> 2ec4ae5b

jobs:
  build:
    runs-on: ubuntu-latest
    env:
      GITHUB_TOKEN: ${{ github.token }}
    steps:
      - uses: actions/checkout@v3
      - uses: subosito/flutter-action@v2
        with:
          channel: master
          flutter-version: '3.16.5'
      - name: Install Package Dependencies
        run: flutter pub get
      - name: Install Example Dependencies
        run: flutter pub get
        working-directory: ./example
      - name: Build Web
        run: flutter build web
        working-directory: ./example
      - name: Deploy
        run: |
          cd example/build/web
          git init
          git config user.name "hm21"
          git config user.email "alex.frei@waio.ch"
          git remote add secure-origin https://username:${GITHUB_TOKEN}@github.com/${GITHUB_REPOSITORY}.git
          git checkout -b gh-pages
          git add .
          git commit -m "Deployed Github Pages"
          git push --force secure-origin gh-pages<|MERGE_RESOLUTION|>--- conflicted
+++ resolved
@@ -2,11 +2,7 @@
 on:
   push:
     branches:
-<<<<<<< HEAD
       - stable
-=======
-      - master
->>>>>>> 2ec4ae5b
 
 jobs:
   build:
