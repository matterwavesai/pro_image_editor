import 'package:flutter/material.dart';
import 'package:flutter_test/flutter_test.dart';
import 'package:pro_image_editor/models/init_configs/blur_editor_init_configs.dart';
import 'package:pro_image_editor/modules/blur_editor.dart';

import '../fake/fake_image.dart';

void main() {
  group('FilterEditor Tests', () {
    testWidgets('FilterEditor should build without error',
        (WidgetTester tester) async {
      await tester.pumpWidget(
        MaterialApp(
          home: Scaffold(
            body: BlurEditor.memory(
              fakeMemoryImage,
<<<<<<< HEAD
              theme: ThemeData.light(),
              imageSize: const Size(200, 200),
=======
              initConfigs: BlurEditorInitConfigs(
                theme: ThemeData.light(),
                imageSize: const Size(200, 200),
              ),
>>>>>>> 0ccac734
            ),
          ),
        ),
      );

      expect(find.byType(BlurEditor), findsOneWidget);
    });
  });
}<|MERGE_RESOLUTION|>--- conflicted
+++ resolved
@@ -7,22 +7,16 @@
 
 void main() {
   group('FilterEditor Tests', () {
-    testWidgets('FilterEditor should build without error',
-        (WidgetTester tester) async {
+    testWidgets('FilterEditor should build without error', (WidgetTester tester) async {
       await tester.pumpWidget(
         MaterialApp(
           home: Scaffold(
             body: BlurEditor.memory(
               fakeMemoryImage,
-<<<<<<< HEAD
-              theme: ThemeData.light(),
-              imageSize: const Size(200, 200),
-=======
               initConfigs: BlurEditorInitConfigs(
                 theme: ThemeData.light(),
                 imageSize: const Size(200, 200),
               ),
->>>>>>> 0ccac734
             ),
           ),
         ),
